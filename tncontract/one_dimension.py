--- conflicted
+++ resolved
@@ -485,7 +485,6 @@
     tensor.replace_label(temp_label, label1)
     return C
 
-<<<<<<< HEAD
 def contract_virtual_indices(array_1d, start=0, end=-1, periodic_boundaries=True):
     """
     Return a Tensor by contracting all virtual indices of a segment of a
@@ -508,16 +507,6 @@
         # Contract left and right boundary indices (periodic boundaries)
         # Note that this will simply remove boundary indices of dimension one.
         C.contract_internal(array_1d.right_label, array_1d.left_label) 
-=======
-def contract_virtual_indices(array_1d):
-    C=array_1d[0]
-    for x in array_1d[1:]:
-        C=tsr.contract(C, x, array_1d.right_label, array_1d.left_label)
-    #Contract left and right boundary indices (periodic boundaries)
-    #For open boundaries, these will have dimension 1 and therefore will simply
-    #be removed
-    C.contract_internal(array_1d.right_label, array_1d.left_label) 
->>>>>>> e38be0ae
     return C
 
 def left_canonical_form_mps(orig_mps, chi=0, threshold=10**-14, normalise=False):
